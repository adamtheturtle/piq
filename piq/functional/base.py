--- conflicted
+++ resolved
@@ -56,7 +56,6 @@
         Gradients of x per-channel with shape (N, C, H, W)
     """
     padding = kernels.size(-1) // 2
-<<<<<<< HEAD
     N, C, H, W = x.shape
 
     # Expand kernel if this is not done already and repeat to match number of groups
@@ -68,9 +67,6 @@
         
     # Process each channel separately using group convolution.
     grads = torch.nn.functional.conv2d(x, kernels.to(x), groups=C, padding=padding)
-=======
-    grads = torch.nn.functional.conv2d(x, kernels, padding=padding)
->>>>>>> d04a8480
 
     # Create a per-channel view, compute square of grads and return
     return torch.sqrt(torch.sum(grads.view(N, C, -1, H, W) ** 2, dim=-3))
